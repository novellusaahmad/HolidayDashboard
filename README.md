--- conflicted
+++ resolved
@@ -9,10 +9,7 @@
 - Approve or reject leave requests with automatic allocation tracking.
 - Carry over up to five unused days into the next leave year, expiring on 31 March.
 - Query the detailed leave balance for each employee.
-<<<<<<< HEAD
-- Manage the entire workflow through an included HTML dashboard (no external tools required).
-=======
->>>>>>> 85e9f974
+
 
 ## Getting started
 
@@ -30,7 +27,6 @@
    flask --app app run --debug
    ```
 
-<<<<<<< HEAD
    The API will be available at `http://127.0.0.1:5000` and the web dashboard at `http://127.0.0.1:5000/dashboard`.
 
 ## Using the web dashboard
@@ -43,9 +39,7 @@
 - **Approvals** (`/dashboard/leave/applications`) – filter applications and record approval or rejection decisions.
 
 All HTML forms interact with the same underlying rules as the API endpoints, ensuring carry-over, half-day accounting, and approval tracking behave consistently whichever interface you prefer.
-=======
-   The API will be available at `http://127.0.0.1:5000`.
->>>>>>> 85e9f974
+
 
 ## Key API endpoints
 
